--- conflicted
+++ resolved
@@ -104,17 +104,6 @@
 
 ### 🚀 Pipelines
 
-<<<<<<< HEAD
-- **build_get_definitions**: Retrieves a list of build definitions for a given project.
-- **build_get_definition_revisions**: Retrieves a list of revisions for a specific build definition.
-- **build_get_builds**: Retrieves a list of builds for a given project.
-- **build_get_log**: Retrieves the logs for a specific build along with step names and their status (passed, failed, skipped, etc.).
-- **build_get_log_by_id**: Get a specific build log by log ID.
-- **build_get_changes**: Get the changes associated with a specific build.
-- **build_run_build**: Triggers a new build for a specified definition.
-- **build_get_status**: Fetches the status of a specific build.
-- **build_update_build_stage**: Updates the stage of a specific build.
-=======
 - **pipelines_get_build_definitions**: Retrieve a list of build definitions for a given project.
 - **pipelines_get_build_definition_revisions**: Retrieve a list of revisions for a specific build definition.
 - **pipelines_get_builds**: Retrieve a list of builds for a given project.
@@ -126,7 +115,6 @@
 - **pipelines_get_run**: Gets a run for a particular pipeline.
 - **pipelines_list_runs**: Gets top 10000 runs for a particular pipeline.
 - **pipelines_run_pipeline**: Starts a new run of a pipeline.
->>>>>>> 69b29284
 
 ### Advanced Security
 
