--- conflicted
+++ resolved
@@ -52,22 +52,6 @@
 export const enabledDomains = domainsManager.getEnabledDomains();
 
 async function getAzureDevOpsToken(): Promise<AccessToken> {
-<<<<<<< HEAD
-<<<<<<< Updated upstream
-  process.env.AZURE_TOKEN_CREDENTIALS = "dev";
-  const credential = new DefaultAzureCredential(); // CodeQL [SM05138] resolved by explicitly setting AZURE_TOKEN_CREDENTIALS
-=======
-  // If PAT is available, we don't need to get an Azure token, but we still need to return an AccessToken-like object
-  if (process.env.AZURE_DEVOPS_PAT) {
-    // Return a mock AccessToken since we'll use Basic auth instead
-    return {
-      token: process.env.AZURE_DEVOPS_PAT,
-      expiresOnTimestamp: Date.now() + 3600000 // 1 hour from now
-    };
-  }
-
-=======
->>>>>>> 69b29284
   if (process.env.ADO_MCP_AZURE_TOKEN_CREDENTIALS) {
     process.env.AZURE_TOKEN_CREDENTIALS = process.env.ADO_MCP_AZURE_TOKEN_CREDENTIALS;
   } else {
@@ -80,10 +64,6 @@
     credential = new ChainedTokenCredential(azureCliCredential, credential);
   }
 
-<<<<<<< HEAD
->>>>>>> Stashed changes
-=======
->>>>>>> 69b29284
   const token = await credential.getToken("499b84ac-1321-427f-aa17-267ca6975798/.default");
   if (!token) {
     throw new Error("Failed to obtain Azure DevOps token. Ensure you have Azure CLI logged in or another token source setup correctly.");
@@ -91,36 +71,8 @@
   return token;
 }
 
-<<<<<<< HEAD
-<<<<<<< Updated upstream
-async function getAzureDevOpsClient(): Promise<azdev.WebApi> {
-  const token = await getAzureDevOpsToken();
-  const authHandler = azdev.getBearerHandler(token.token);
-  const connection = new azdev.WebApi(orgUrl, authHandler, undefined, {
-    productName: "AzureDevOps.MCP",
-    productVersion: packageVersion,
-    userAgent: userAgent,
-  });
-  return connection;
-=======
 function getAzureDevOpsClient(userAgentComposer: UserAgentComposer): () => Promise<azdev.WebApi> {
   return async () => {
-    // Use PAT authentication if available
-    if (process.env.AZURE_DEVOPS_PAT) {
-      const authHandler = azdev.getPersonalAccessTokenHandler(process.env.AZURE_DEVOPS_PAT);
-      const connection = new azdev.WebApi(orgUrl, authHandler, undefined, {
-        productName: "AzureDevOps.MCP",
-        productVersion: packageVersion,
-        userAgent: userAgentComposer.userAgent,
-      });
-      return connection;
-    }
-
-    // Fall back to Azure authentication
-=======
-function getAzureDevOpsClient(userAgentComposer: UserAgentComposer): () => Promise<azdev.WebApi> {
-  return async () => {
->>>>>>> 69b29284
     const token = await getAzureDevOpsToken();
     const authHandler = azdev.getBearerHandler(token.token);
     const connection = new azdev.WebApi(orgUrl, authHandler, undefined, {
@@ -130,10 +82,6 @@
     });
     return connection;
   };
-<<<<<<< HEAD
->>>>>>> Stashed changes
-=======
->>>>>>> 69b29284
 }
 
 async function main() {
